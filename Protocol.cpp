--- conflicted
+++ resolved
@@ -33,11 +33,8 @@
 const int Protocol::DELETE_CMD_VERSION = 26;
 const int Protocol::VARINT_CHANGE = 27;
 const int Protocol::HEART_BEAT_VERSION = 29;
-<<<<<<< HEAD
+const int Protocol::PERIODIC_ENCRYPTION_IV_CHANGE_VERSION = 30;
 const int Protocol::PRESERVE_PERMISSION = 31;
-=======
-const int Protocol::PERIODIC_ENCRYPTION_IV_CHANGE_VERSION = 30;
->>>>>>> 6a0343cb
 
 /* All methods of Protocol class are static (functions) */
 
