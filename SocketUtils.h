--- conflicted
+++ resolved
@@ -31,13 +31,6 @@
    */
   static bool getNameInfo(const struct sockaddr *sa, socklen_t salen,
                           std::string &host, std::string &port);
-
-<<<<<<< HEAD
-=======
-  /// Returns the type of family address belongs to
-  static int getAddrFamily(const char *addr);
-
->>>>>>> 5ed17e7f
   static void setReadTimeout(int fd);
 
   static void setWriteTimeout(int fd);
