/**
 * Copyright (c) 2014-present, Facebook, Inc.
 * All rights reserved.
 *
 * This source code is licensed under the BSD-style license found in the
 * LICENSE file in the root directory of this source tree. An additional grant
 * of patent rights can be found in the PATENTS file in the same directory.
 */
#include <wdt/WdtResourceController.h>

#include <folly/Random.h>
#include <gflags/gflags.h>
#include <glog/logging.h>
#include <gtest/gtest.h>

using namespace std;

namespace facebook {
namespace wdt {

class WdtResourceControllerTest : public WdtResourceController {
 public:
  const int protocolVersion = Protocol::protocol_version;
  const int startPort = 24689;
  const int numPorts = 8;
  const string hostName = "localhost";
  const string directory = "/tmp/wdt_resoure_controller_test";
  const int numFiles = 10;
  typedef shared_ptr<Sender> SenderPtr;
  typedef shared_ptr<Receiver> ReceiverPtr;
  WdtResourceControllerTest() : WdtResourceController() {
  }
  void AddObjectsWithNoLimitsTest();
  void MultipleNamespacesTest();
  void AddObjectsWithLimitsTest();
  void InvalidNamespaceTest();
  void ReleaseStaleTest();
  void RequestSerializationTest();

 private:
  string getTransferId(const string &wdtNamespace, int index) {
    return wdtNamespace + to_string(index);
  }

  WdtTransferRequest makeTransferRequest(const string &transferId) {
    WdtTransferRequest request(startPort, numPorts, directory);
    request.hostName = hostName;
    request.transferId = transferId;
    request.protocolVersion = protocolVersion;
    return request;
  }
};

void WdtResourceControllerTest::AddObjectsWithNoLimitsTest() {
  string wdtNamespace = "test-namespace-1";
  registerWdtNamespace(wdtNamespace);
  int index = 0;
  string transferPrefix = "add-objects-transfer";
  for (; index < 3; index++) {
    auto transferRequest =
        makeTransferRequest(getTransferId(transferPrefix, index));
    ReceiverPtr receiverPtr;
    ErrorCode code = createReceiver(wdtNamespace, transferRequest.transferId,
                                    transferRequest, receiverPtr);
    ASSERT_TRUE(code == OK);
    ASSERT_TRUE(receiverPtr != nullptr);
    SenderPtr senderPtr;
    code = createSender(wdtNamespace, transferRequest.transferId,
                        transferRequest, senderPtr);
    ASSERT_TRUE(code == OK);
    ASSERT_TRUE(senderPtr != nullptr);
  }
  EXPECT_EQ(getAllReceivers(wdtNamespace).size(), index);
  EXPECT_EQ(getAllSenders(wdtNamespace).size(), index);

  int numSenders = index;
  int numReceivers = index;

  ErrorCode code =
      releaseSender(wdtNamespace, getTransferId(transferPrefix, 0));
  ASSERT_TRUE(code == OK);
  code = releaseReceiver(wdtNamespace, getTransferId(transferPrefix, 0));
  ASSERT_TRUE(code == OK);

  ASSERT_TRUE(numSenders_ == numSenders - 1);
  ASSERT_TRUE(numReceivers_ == numReceivers - 1);
<<<<<<< HEAD
  vector<string> erasedIds;
  code = releaseStaleSenders(wdtNamespace, erasedIds);
  EXPECT_EQ(code, OK);
  vector<string> expectedErasedIds;
  for (int i = 1; i <= 2; i++) {
    expectedErasedIds.push_back(getTransferId(transferPrefix, i));
  }
  sort(erasedIds.begin(), erasedIds.end());
  sort(expectedErasedIds.begin(), expectedErasedIds.end());
  EXPECT_EQ(erasedIds, expectedErasedIds);

  erasedIds.clear();
  code = releaseStaleReceivers(wdtNamespace, erasedIds);
  EXPECT_EQ(code, OK);
  sort(erasedIds.begin(), erasedIds.end());
  EXPECT_EQ(erasedIds, expectedErasedIds);
=======
>>>>>>> 5be5b591
}

void WdtResourceControllerTest::MultipleNamespacesTest() {
  int namespaceNum = 0;
  int maxNamespaces = 5;
  int numSenders = 0;
  int numReceivers = 0;
  int numObjectsPerNamespace = 3;
  string transferPrefix = "add-objects-transfer";
  for (; namespaceNum < maxNamespaces; namespaceNum++) {
    string wdtNamespace = "test-namespace-" + to_string(namespaceNum);
    registerWdtNamespace(wdtNamespace);
    for (int index = 0; index < numObjectsPerNamespace; index++) {
      auto transferRequest =
          makeTransferRequest(getTransferId(transferPrefix, index));
      ReceiverPtr receiverPtr;
      ErrorCode code = createReceiver(wdtNamespace, transferRequest.transferId,
                                      transferRequest, receiverPtr);
      ASSERT_TRUE(code == OK);
      ASSERT_TRUE(receiverPtr != nullptr);
      SenderPtr senderPtr;
      code = createSender(wdtNamespace, transferRequest.transferId,
                          transferRequest, senderPtr);
      ASSERT_TRUE(senderPtr != nullptr);
      ASSERT_TRUE(code == OK);

      ++numSenders;
      ++numReceivers;
    }
  }
  ASSERT_TRUE(numSenders_ == numSenders);
  ASSERT_TRUE(numReceivers_ == numReceivers);
  deRegisterWdtNamespace("test-namespace-1");
  ASSERT_TRUE(numSenders_ == numSenders - numObjectsPerNamespace);
  ASSERT_TRUE(numReceivers_ == numReceivers - numObjectsPerNamespace);
}

void WdtResourceControllerTest::AddObjectsWithLimitsTest() {
  int maxNamespaces = 2;
  string transferPrefix = "add-objects-limit-transfer";
  for (int namespaceNum = 1; namespaceNum <= maxNamespaces; namespaceNum++) {
    string wdtNamespace = "test-namespace-" + to_string(namespaceNum);
    registerWdtNamespace(wdtNamespace);
  }

  int index = 0;
  {
    string wdtNamespace = "test-namespace-1";
    auto transferRequest =
        makeTransferRequest(getTransferId(transferPrefix, index));
    ReceiverPtr receiverPtr;
    ErrorCode code = createReceiver(wdtNamespace, transferRequest.transferId,
                                    transferRequest, receiverPtr);
    ASSERT_TRUE(code == OK);
    ASSERT_TRUE(receiverPtr != nullptr);
    SenderPtr senderPtr;
    code = createSender(wdtNamespace, transferRequest.transferId,
                        transferRequest, senderPtr);
    ASSERT_TRUE(code == OK);
    ASSERT_TRUE(senderPtr != nullptr);
    index++;
  }
  {
    string wdtNamespace = "test-namespace-1";
    auto transferRequest =
        makeTransferRequest(getTransferId(transferPrefix, index));
    ReceiverPtr receiverPtr;
    ErrorCode code = createReceiver(wdtNamespace, transferRequest.transferId,
                                    transferRequest, receiverPtr);
    ASSERT_TRUE(code == QUOTA_EXCEEDED);
    ASSERT_TRUE(receiverPtr == nullptr);
    SenderPtr senderPtr;
    code = createSender(wdtNamespace, transferRequest.transferId,
                        transferRequest, senderPtr);
    ASSERT_TRUE(code == OK);
    ASSERT_TRUE(senderPtr != nullptr);
    index++;
  }
  {
    string wdtNamespace = "test-namespace-2";
    auto transferRequest =
        makeTransferRequest(getTransferId(transferPrefix, index));

    ReceiverPtr receiverPtr;
    ErrorCode code = createReceiver(wdtNamespace, transferRequest.transferId,
                                    transferRequest, receiverPtr);
    ASSERT_TRUE(code == OK);
    ASSERT_TRUE(receiverPtr != nullptr);
    SenderPtr senderPtr;
    code = createSender(wdtNamespace, transferRequest.transferId,
                        transferRequest, senderPtr);
    ASSERT_TRUE(code == QUOTA_EXCEEDED);
    ASSERT_TRUE(senderPtr == nullptr);
    index++;
  }
  deRegisterWdtNamespace("test-namespace-1");
  {
    string wdtNamespace = "test-namespace-2";
    auto transferRequest =
        makeTransferRequest(getTransferId(transferPrefix, index));
    ReceiverPtr receiverPtr;
    ErrorCode code = createReceiver(wdtNamespace, transferRequest.transferId,
                                    transferRequest, receiverPtr);
    ASSERT_TRUE(code == QUOTA_EXCEEDED);
    ASSERT_TRUE(receiverPtr == nullptr);
    SenderPtr senderPtr;
    code = createSender(wdtNamespace, transferRequest.transferId,
                        transferRequest, senderPtr);
    ASSERT_TRUE(code == OK);
    ASSERT_TRUE(senderPtr != nullptr);
    index++;
  }
}

void WdtResourceControllerTest::InvalidNamespaceTest() {
  int index = 0;
  string wdtNamespace = "test-namespace-1";
  string transferPrefix = "invalid-namespace";
  requireRegistration(true);
  auto transferRequest =
      makeTransferRequest(getTransferId(transferPrefix, index));
  ReceiverPtr receiverPtr;
  ErrorCode code = createReceiver(wdtNamespace, transferRequest.transferId,
                                  transferRequest, receiverPtr);
  EXPECT_EQ(NOT_FOUND, code);
  /// Receiver should not be added
  ASSERT_TRUE(receiverPtr == nullptr);
  EXPECT_EQ(deRegisterWdtNamespace(wdtNamespace), ERROR);
}

void WdtResourceControllerTest::ReleaseStaleTest() {
  int maxNamespaces = 2;
  string transferPrefix = "add-objects-limit-transfer";
  for (int namespaceNum = 1; namespaceNum <= maxNamespaces; namespaceNum++) {
    string wdtNamespace = "test-namespace-" + to_string(namespaceNum);
    registerWdtNamespace(wdtNamespace);
  }
  int index = 0;
  {
    string wdtNamespace = "test-namespace-1";
    auto transferRequest =
        makeTransferRequest(getTransferId(transferPrefix, index));
    ReceiverPtr receiverPtr;
    ErrorCode code = createReceiver(wdtNamespace, transferRequest.transferId,
                                    transferRequest, receiverPtr);
    ASSERT_TRUE(code == OK);
    ASSERT_TRUE(receiverPtr != nullptr);
    SenderPtr senderPtr;
    code = createSender(wdtNamespace, transferRequest.transferId,
                        transferRequest, senderPtr);
    ASSERT_TRUE(code == OK);
    ASSERT_TRUE(senderPtr != nullptr);
    index++;
  }
  ASSERT_TRUE(numSenders_ == 1);
  ASSERT_TRUE(numReceivers_ == 1);
  releaseAllSenders("test-namespace-1");
  releaseAllReceivers("test-namespace-1");
  ASSERT_TRUE(numSenders_ == 0);
  ASSERT_TRUE(numReceivers_ == 0);
  {
    string wdtNamespace = "test-namespace-1";
    auto transferRequest =
        makeTransferRequest(getTransferId(transferPrefix, index));
    ReceiverPtr receiverPtr;
    ErrorCode code = createReceiver(wdtNamespace, transferRequest.transferId,
                                    transferRequest, receiverPtr);
    ASSERT_TRUE(code == OK);
    ASSERT_TRUE(receiverPtr != nullptr);
    SenderPtr senderPtr;
    code = createSender(wdtNamespace, transferRequest.transferId,
                        transferRequest, senderPtr);
    ASSERT_TRUE(code == OK);
    ASSERT_TRUE(senderPtr != nullptr);
    senderPtr = getSender(wdtNamespace, getTransferId(transferPrefix, index));
    receiverPtr =
        getReceiver(wdtNamespace, getTransferId(transferPrefix, index));
    ASSERT_TRUE(senderPtr != nullptr);
    ASSERT_TRUE(receiverPtr != nullptr);
    code = releaseReceiver(wdtNamespace, getTransferId(transferPrefix, index));
    EXPECT_EQ(code, OK);
    code = releaseReceiver(wdtNamespace, getTransferId(transferPrefix, index));
    ASSERT_TRUE(code != OK);
    index++;
  }
}

void WdtResourceControllerTest::RequestSerializationTest() {
  const auto &options = WdtOptions::get();
  {
    WdtUri uri("wdt://blah.com?k1=v1&k2=v2&k3=v3.1,v3.2");
    EXPECT_EQ(uri.getErrorCode(), OK);
    EXPECT_EQ(uri.getHostName(), "blah.com");
    EXPECT_EQ(uri.getQueryParam("k1"), "v1");
    EXPECT_EQ(uri.getQueryParam("k2"), "v2");
    EXPECT_EQ(uri.getQueryParam("k3"), "v3.1,v3.2");
    EXPECT_EQ(uri.getQueryParams().size(), 3);

    uri = "wdt://blah?name=first,second";
    EXPECT_EQ(uri.getErrorCode(), OK);
    EXPECT_EQ(uri.getQueryParam("name"), "first,second");
    uri = "http://blah.com?name=test";
    ASSERT_TRUE(uri.getHostName().empty());

    uri = "wdt://localhost";
    EXPECT_EQ(uri.getErrorCode(), OK);
    EXPECT_EQ(uri.getHostName(), "localhost");

    uri = "wdt://localhost.facebook.com?key=value1,value2";
    EXPECT_EQ(uri.getHostName(), "localhost.facebook.com");
    EXPECT_EQ(uri.getQueryParam("key"), "value1,value2");

    uri = "wdt://127.0.0.1?";
    EXPECT_EQ(uri.getHostName(), "127.0.0.1");
    EXPECT_EQ(uri.getQueryParams().size(), 0);

    uri = "wdt://127.0.0.1?a";
    EXPECT_EQ(uri.getHostName(), "127.0.0.1");
    EXPECT_EQ(uri.getQueryParams().size(), 1);

    EXPECT_EQ(uri.generateUrl(), "wdt://127.0.0.1?a=");

    uri = "wdt://?a=10";
    EXPECT_NE(uri.getErrorCode(), OK);

    vector<string> keys;
    vector<string> values;
    WdtUri wdtUri;
    for (int i = 0; i < 100; i++) {
      keys.push_back(to_string(folly::Random::rand32()));
      values.push_back(to_string(folly::Random::rand32()));
    }
    for (size_t i = 0; i < keys.size(); i++) {
      wdtUri.setQueryParam(keys[i], values[i]);
    }
    uri = wdtUri.generateUrl();
    EXPECT_NE(uri.getErrorCode(), OK);
    ASSERT_TRUE(uri.getHostName().empty());
    for (size_t i = 0; i < keys.size(); i++) {
      EXPECT_EQ(uri.getQueryParam(keys[i]), values[i]);
    }
  }
  {
    // ipv6 uri test
    WdtUri uri("wdt://[::1]:22356?k1=v1");
    EXPECT_EQ(uri.getErrorCode(), OK);
    EXPECT_EQ(uri.getHostName(), "::1");
    EXPECT_EQ(uri.getPort(), 22356);

    uri = "wdt://[::1]:";
    EXPECT_EQ(uri.getErrorCode(), URI_PARSE_ERROR);
    EXPECT_EQ(uri.getHostName(), "::1");
    EXPECT_EQ(uri.getPort(), -1);

    uri = "wdt://[12::12:1]:1";
    EXPECT_EQ(uri.getErrorCode(), OK);
    EXPECT_EQ(uri.getHostName(), "12::12:1");
    EXPECT_EQ(uri.getPort(), 1);

    uri = "wdt://123.4.5.6:22356";
    EXPECT_EQ(uri.getErrorCode(), OK);
    EXPECT_EQ(uri.getHostName(), "123.4.5.6");
    EXPECT_EQ(uri.getPort(), 22356);

    uri = "wdt://[";
    EXPECT_EQ(uri.getErrorCode(), URI_PARSE_ERROR);
    EXPECT_EQ(uri.getHostName(), "");

    uri = "wdt://[121";
    EXPECT_EQ(uri.getErrorCode(), URI_PARSE_ERROR);
    EXPECT_EQ(uri.getHostName(), "");

    uri = "wdt://[]";
    EXPECT_EQ(uri.getErrorCode(), URI_PARSE_ERROR);
    EXPECT_EQ(uri.getHostName(), "");

    uri = "wdt://[]:22356";
    EXPECT_EQ(uri.getErrorCode(), URI_PARSE_ERROR);
    EXPECT_EQ(uri.getHostName(), "");
    EXPECT_EQ(uri.getPort(), 22356);

    uri = "wdt://[::1]:*";
    EXPECT_EQ(uri.getErrorCode(), URI_PARSE_ERROR);
    EXPECT_EQ(uri.getHostName(), "::1");
    EXPECT_EQ(uri.getPort(), -1);

    uri = "wdt://]:22356";
    EXPECT_EQ(uri.getErrorCode(), OK);
    EXPECT_EQ(uri.getHostName(), "]");
    EXPECT_EQ(uri.getPort(), 22356);

    {
      uri = "wdt://[::1]:24689";
      EXPECT_EQ(uri.getPort(), 24689);
      WdtTransferRequest transferRequest(uri.generateUrl());
      EXPECT_EQ(uri.getErrorCode(), OK);
      EXPECT_EQ(transferRequest.hostName, "::1");
      EXPECT_EQ(transferRequest.ports,
                WdtBase::genPortsVector(24689, options.num_ports));
    }
    {
      uri = "wdt://[::1]?num_ports=10";
      WdtTransferRequest transferRequest(uri.generateUrl());
      EXPECT_EQ(uri.getErrorCode(), OK);
      EXPECT_EQ(transferRequest.hostName, "::1");
      EXPECT_EQ(transferRequest.ports,
                WdtBase::genPortsVector(options.start_port, 10));
    }
    {
      uri = "wdt://[::1]:24689?start_port=22356&ports=1,2,3,4";
      WdtTransferRequest transferRequest(uri.generateUrl());
      EXPECT_EQ(uri.getErrorCode(), OK);
      EXPECT_EQ(transferRequest.hostName, "::1");
      EXPECT_EQ(transferRequest.ports, WdtBase::genPortsVector(1, 4));
    }
  }
  {
    int index = 0;
    string wdtNamespace = "test-namespace-1";
    string transferPrefix = "invalid-namespace";
    auto transferRequest =
        makeTransferRequest(getTransferId(transferPrefix, index));
    string serialized = transferRequest.generateUrl(true);
    LOG(INFO) << "Serialized " << serialized;
    WdtTransferRequest dummy(serialized);
    EXPECT_EQ(dummy.errorCode, OK);
    EXPECT_EQ(dummy.generateUrl(true), serialized);
    EXPECT_EQ(dummy, transferRequest);
  }
  {
    WdtTransferRequest transferRequest(24689, 1, "dir1/dir2");
    // Lets not populate anything else
    transferRequest.hostName = "localhost";
    string serializedString = transferRequest.generateUrl(true);
    LOG(INFO) << serializedString;
    WdtTransferRequest dummy(serializedString);
    LOG(INFO) << dummy.generateUrl();
    EXPECT_EQ(transferRequest, dummy);
  }
  {
    string uri = "wdt://localhost?ports=1&recpv=10";
    WdtTransferRequest transferRequest(uri);
    EXPECT_EQ(transferRequest.errorCode, OK);
    ASSERT_EQ(transferRequest.ports.size(), 1);
    EXPECT_EQ(transferRequest.ports[0], 1);
  }
  {
    WdtTransferRequest transferRequest(0, 8, "/dir3/dir4");
    Receiver receiver(transferRequest);
    transferRequest = receiver.init();
    EXPECT_EQ(transferRequest.errorCode, OK);
    ASSERT_TRUE(transferRequest.ports.size() != 0);
    for (auto port : transferRequest.ports) {
      ASSERT_TRUE(port != 0);
    }
    LOG(INFO) << transferRequest.hostName;
    ASSERT_TRUE(!transferRequest.hostName.empty());
  }
  {
    string uri = "wdt://localhost?ports=1,2,3,10&dir=test&recpv=100&id=111";
    WdtTransferRequest transferRequest(uri);
    EXPECT_EQ(transferRequest.errorCode, OK);
    EXPECT_EQ(transferRequest.hostName, "localhost");
    EXPECT_EQ(transferRequest.directory, "test");
    EXPECT_EQ(transferRequest.protocolVersion, 100);
    EXPECT_EQ(transferRequest.transferId, "111");
    vector<int32_t> expectedPorts;
    for (int i = 0; i < 3; i++) {
      expectedPorts.push_back(i + 1);
    }
    expectedPorts.push_back(10);
    EXPECT_EQ(transferRequest.ports, expectedPorts);
  }
  {
    string uri = "wdt://localhost?ports=123*,*,*,*&dir=test&recpv=100&id=111";
    WdtTransferRequest transferRequest(uri);
    vector<int32_t> expectedPorts;
    // transfer request will fill ports according to the
    // default values in the wdt options
    int32_t startPort = options.start_port;
    int32_t numPorts = options.num_ports;
    for (int32_t i = 0; i < numPorts; i++) {
      expectedPorts.push_back(startPort + i);
    }
    EXPECT_EQ(transferRequest.ports, expectedPorts);
    EXPECT_EQ(transferRequest.errorCode, URI_PARSE_ERROR);
    EXPECT_EQ(transferRequest.generateUrl(), "URI_PARSE_ERROR");
  }
  {
    string url = "wdt://";
    WdtTransferRequest transferRequest(url);
    EXPECT_EQ(transferRequest.errorCode, URI_PARSE_ERROR);
    EXPECT_EQ(transferRequest.generateUrl(), "URI_PARSE_ERROR");
  }
}

TEST(WdtResourceController, AddObjectsWithNoLimits) {
  auto &options = WdtOptions::getMutable();
  options.namespace_receiver_limit = 0;
  WdtResourceControllerTest t;
  t.AddObjectsWithNoLimitsTest();
}

TEST(WdtResourceController, MultipleNamespacesTest) {
  auto &options = WdtOptions::getMutable();
  options.namespace_receiver_limit = 0;
  WdtResourceControllerTest t;
  t.MultipleNamespacesTest();
}

TEST(WdtResourceController, AddObjectsWithLimitsTest) {
  auto &options = WdtOptions::getMutable();
  options.global_sender_limit = 2;
  options.global_receiver_limit = 2;
  options.namespace_receiver_limit = 1;
  WdtResourceControllerTest t;
  t.AddObjectsWithLimitsTest();
}

TEST(WdtResourceController, InvalidNamespaceTest) {
  WdtResourceControllerTest t;
  t.InvalidNamespaceTest();
}

TEST(WdtResourceControllerTest, ReleaseStaleTest) {
  auto &options = WdtOptions::getMutable();
  options.global_sender_limit = 2;
  options.global_receiver_limit = 2;
  WdtResourceControllerTest t;
  t.ReleaseStaleTest();
}

TEST(WdtResourceControllerTest, RequestSerializationTest) {
  WdtResourceControllerTest t;
  t.RequestSerializationTest();
}

TEST(WdtResourceControllerTest, TransferIdGenerationTest) {
  string transferId1 = WdtBase::generateTransferId();
  string transferId2 = WdtBase::generateTransferId();
  EXPECT_NE(transferId1, transferId2);
}
}
}

int main(int argc, char *argv[]) {
  FLAGS_logtostderr = true;
  testing::InitGoogleTest(&argc, argv);
  google::ParseCommandLineFlags(&argc, &argv, true);
  google::InitGoogleLogging(argv[0]);
  int ret = RUN_ALL_TESTS();
  return ret;
}<|MERGE_RESOLUTION|>--- conflicted
+++ resolved
@@ -84,25 +84,6 @@
 
   ASSERT_TRUE(numSenders_ == numSenders - 1);
   ASSERT_TRUE(numReceivers_ == numReceivers - 1);
-<<<<<<< HEAD
-  vector<string> erasedIds;
-  code = releaseStaleSenders(wdtNamespace, erasedIds);
-  EXPECT_EQ(code, OK);
-  vector<string> expectedErasedIds;
-  for (int i = 1; i <= 2; i++) {
-    expectedErasedIds.push_back(getTransferId(transferPrefix, i));
-  }
-  sort(erasedIds.begin(), erasedIds.end());
-  sort(expectedErasedIds.begin(), expectedErasedIds.end());
-  EXPECT_EQ(erasedIds, expectedErasedIds);
-
-  erasedIds.clear();
-  code = releaseStaleReceivers(wdtNamespace, erasedIds);
-  EXPECT_EQ(code, OK);
-  sort(erasedIds.begin(), erasedIds.end());
-  EXPECT_EQ(erasedIds, expectedErasedIds);
-=======
->>>>>>> 5be5b591
 }
 
 void WdtResourceControllerTest::MultipleNamespacesTest() {
