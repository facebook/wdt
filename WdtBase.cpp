--- conflicted
+++ resolved
@@ -14,355 +14,7 @@
 namespace facebook {
 namespace wdt {
 
-<<<<<<< HEAD
-WdtUri::WdtUri(const string& url) {
-  errorCode_ = process(url);
-}
-
-void WdtUri::setHostName(const string& hostName) {
-  hostName_ = hostName;
-}
-
-void WdtUri::setPort(int32_t port) {
-  port_ = port;
-}
-
-void WdtUri::setQueryParam(const string& key, const string& value) {
-  queryParams_[key] = value;
-}
-
-ErrorCode WdtUri::getErrorCode() const {
-  return errorCode_;
-}
-
-string WdtUri::generateUrl() const {
-  string url = WDT_URL_PREFIX;
-  if (hostName_.find(':') != string::npos) {
-    // Enclosing ipv6 address by [] so that it can be escaped
-    folly::toAppend('[', hostName_, ']', &url);
-  } else {
-    folly::toAppend(hostName_, &url);
-  }
-  if (port_ > 0) {
-    // Must have positive port value
-    folly::toAppend(":", port_, &url);
-  }
-  char prefix = '?';
-  for (const auto& pair : queryParams_) {
-    folly::toAppend(prefix, pair.first, "=", pair.second, &url);
-    prefix = '&';
-  }
-  return url;
-}
-
-ErrorCode WdtUri::process(const string& url) {
-  if (url.size() < WDT_URL_PREFIX.size()) {
-    LOG(ERROR) << "Url doesn't specify wdt protocol";
-    return URI_PARSE_ERROR;
-  }
-  StringPiece urlPiece(url, 0, WDT_URL_PREFIX.size());
-  StringPiece wdtPrefix(WDT_URL_PREFIX);
-  if (urlPiece != wdtPrefix) {
-    LOG(ERROR) << "Url does not specify wdt protocol " << url;
-    return URI_PARSE_ERROR;
-  }
-  urlPiece = StringPiece(url, WDT_URL_PREFIX.size());
-  if (urlPiece.empty()) {
-    LOG(ERROR) << "Empty host name " << url;
-    return URI_PARSE_ERROR;
-  }
-  ErrorCode status = OK;
-  // Parse hot name
-  if (urlPiece[0] == '[') {
-    urlPiece.advance(1);
-    size_t hostNameEnd = urlPiece.find(']');
-    if (hostNameEnd == string::npos) {
-      LOG(ERROR) << "Didn't find ] for ipv6 address " << url;
-      return URI_PARSE_ERROR;
-    }
-    hostName_.assign(urlPiece.data(), 0, hostNameEnd);
-    urlPiece.advance(hostNameEnd + 1);
-  } else {
-    size_t urlIndex = 0;
-    for (; urlIndex < urlPiece.size(); ++urlIndex) {
-      if (urlPiece[urlIndex] == ':') {
-        break;
-      }
-      if (urlPiece[urlIndex] == '?') {
-        break;
-      }
-    }
-    hostName_.assign(urlPiece.data(), 0, urlIndex);
-    urlPiece.advance(urlIndex);
-  }
-
-  if (hostName_.empty()) {
-    status = URI_PARSE_ERROR;
-    LOG(ERROR) << "Empty hostname " << url;
-  }
-
-  if (urlPiece.empty()) {
-    return status;
-  }
-
-  // parse port number
-  if (urlPiece[0] == ':') {
-    urlPiece.advance(1);
-    size_t paramsIndex = urlPiece.find('?');
-    if (paramsIndex == string::npos) {
-      paramsIndex = urlPiece.size();
-    }
-    try {
-      string portStr;
-      portStr.assign(urlPiece.data(), 0, paramsIndex);
-      port_ = folly::to<int32_t>(portStr);
-    } catch (std::exception& e) {
-      LOG(ERROR) << "Invalid port, can't be parsed " << url;
-      status = URI_PARSE_ERROR;
-    }
-    urlPiece.advance(paramsIndex);
-  }
-
-  if (urlPiece.empty()) {
-    return status;
-  }
-
-  if (urlPiece[0] != '?') {
-    LOG(ERROR) << "Unexpected delimiter for params " << urlPiece[0];
-    return URI_PARSE_ERROR;
-  }
-  urlPiece.advance(1);
-  // parse params
-  while (!urlPiece.empty()) {
-    StringPiece keyValuePair = urlPiece.split_step('&');
-    if (keyValuePair.empty()) {
-      // Last key value pair
-      keyValuePair = urlPiece;
-      urlPiece.advance(urlPiece.size());
-    }
-    StringPiece key = keyValuePair.split_step('=');
-    StringPiece value = keyValuePair;
-    if (key.empty()) {
-      // Value can be empty but key can't be empty
-      LOG(ERROR) << "Errors parsing params, url = " << url;
-      status = URI_PARSE_ERROR;
-      break;
-    }
-    queryParams_[key.toString()] = value.toString();
-  }
-  return status;
-}
-
-string WdtUri::getHostName() const {
-  return hostName_;
-}
-
-int32_t WdtUri::getPort() const {
-  return port_;
-}
-
-string WdtUri::getQueryParam(const string& key) const {
-  auto it = queryParams_.find(key);
-  if (it == queryParams_.end()) {
-    VLOG(1) << "Couldn't find query param " << key;
-    return "";
-  }
-  return it->second;
-}
-
-const map<string, string>& WdtUri::getQueryParams() const {
-  return queryParams_;
-}
-
-void WdtUri::clear() {
-  hostName_.clear();
-  port_ = -1;
-  queryParams_.clear();
-}
-
-WdtUri& WdtUri::operator=(const string& url) {
-  clear();
-  errorCode_ = process(url);
-  return *this;
-}
-
-// hard-coding
-const int WdtTransferRequest::LEGACY_PROTCOL_VERSION = 16;
-
-const string WdtTransferRequest::TRANSFER_ID_PARAM{"id"};
-// legacy protocol version
-const string WdtTransferRequest::LEGACY_PROTOCOL_VERSION_PARAM{"protocol"};
-/** RECeiver's Protocol Version */
-const string WdtTransferRequest::RECEIVER_PROTOCOL_VERSION_PARAM{"recpv"};
-const string WdtTransferRequest::DIRECTORY_PARAM{"dir"};
-const string WdtTransferRequest::PORTS_PARAM{"ports"};
-const string WdtTransferRequest::START_PORT_PARAM{"start_port"};
-const string WdtTransferRequest::NUM_PORTS_PARAM{"num_ports"};
-const string WdtTransferRequest::ENCRYPTION_PARAM{"e"};
-
-WdtTransferRequest::WdtTransferRequest(int startPort, int numPorts,
-                                       const string& directory) {
-  this->directory = directory;
-  int portNum = startPort;
-  for (int i = 0; i < numPorts; i++) {
-    ports.push_back(portNum);
-    if (startPort) {
-      ++portNum;
-    }
-  }
-}
-
-WdtTransferRequest::WdtTransferRequest(const string& uriString) {
-  WdtUri wdtUri(uriString);
-  errorCode = wdtUri.getErrorCode();
-  hostName = wdtUri.getHostName();
-  transferId = wdtUri.getQueryParam(TRANSFER_ID_PARAM);
-  directory = wdtUri.getQueryParam(DIRECTORY_PARAM);
-  string encStr = wdtUri.getQueryParam(ENCRYPTION_PARAM);
-  if (!encStr.empty()) {
-    ErrorCode code = EncryptionParams::unserialize(encStr, encryptionData);
-    if (code != OK) {
-      LOG(ERROR) << "Unable to parse encryption data from \"" << encStr << "\" "
-                 << errorCodeToStr(code);
-      errorCode = getMoreInterestingError(code, errorCode);
-    }
-  }
-  try {
-    protocolVersion = folly::to<int64_t>(
-        wdtUri.getQueryParam(RECEIVER_PROTOCOL_VERSION_PARAM));
-  } catch (std::exception& e) {
-    LOG(WARNING) << "Error parsing protocol version "
-                 << wdtUri.getQueryParam(RECEIVER_PROTOCOL_VERSION_PARAM) << " "
-                 << e.what();
-  }
-  string portsStr(wdtUri.getQueryParam(PORTS_PARAM));
-  StringPiece portsList(portsStr);  // pointers into portsStr
-  do {
-    StringPiece portNum = portsList.split_step(',');
-    int port;
-    if (!portNum.empty()) {
-      try {
-        port = folly::to<int32_t>(portNum);
-        ports.push_back(port);
-      } catch (std::exception& e) {
-        LOG(ERROR) << "Couldn't convert " << portNum << " to valid port number";
-        errorCode = URI_PARSE_ERROR;
-      }
-    }
-  } while (!portsList.empty());
-  if (!ports.empty()) {
-    // Done with ports - rest of the function is alternative way to set ports
-    return;
-  }
-  // Figure out ports using other params only if there was no port list
-  string startPortStr = wdtUri.getQueryParam(START_PORT_PARAM);
-  string numPortsStr = wdtUri.getQueryParam(NUM_PORTS_PARAM);
-  const auto& options = WdtOptions::get();
-  int32_t startPort = wdtUri.getPort();
-  if (startPort <= 0) {
-    startPort = options.start_port;
-    if (!startPortStr.empty()) {
-      try {
-        startPort = folly::to<int32_t>(startPortStr);
-      } catch (std::exception& e) {
-        LOG(ERROR) << "Couldn't convert start port " << startPortStr;
-      }
-    }
-  }
-  int numPorts = options.num_ports;
-  if (!numPortsStr.empty()) {
-    try {
-      numPorts = folly::to<int32_t>(numPortsStr);
-    } catch (std::exception& e) {
-      LOG(ERROR) << "Couldn't convert num ports " << numPortsStr;
-    }
-  }
-  ports = WdtBase::genPortsVector(startPort, numPorts);
-  // beware of the return above, add future params processing above the return
-}
-
-string WdtTransferRequest::generateUrl(bool genFull, bool forLogging) const {
-  if (errorCode == ERROR || errorCode == URI_PARSE_ERROR) {
-    LOG(ERROR) << "Transfer request has errors present ";
-    return errorCodeToStr(errorCode);
-  }
-  WdtUri wdtUri;
-  wdtUri.setHostName(hostName);
-  wdtUri.setQueryParam(TRANSFER_ID_PARAM, transferId);
-  wdtUri.setQueryParam(RECEIVER_PROTOCOL_VERSION_PARAM,
-                       folly::to<string>(protocolVersion));
-  const auto& options = WdtOptions::get();
-  if (options.url_backward_compatibility) {
-    wdtUri.setQueryParam(LEGACY_PROTOCOL_VERSION_PARAM,
-                         folly::to<string>(LEGACY_PROTCOL_VERSION));
-  }
-  serializePorts(wdtUri);
-  if (genFull) {
-    wdtUri.setQueryParam(DIRECTORY_PARAM, directory);
-  }
-  if (encryptionData.isSet()) {
-    VLOG(1) << "Encryption data is set " << encryptionData.getLogSafeString();
-    wdtUri.setQueryParam(ENCRYPTION_PARAM,
-                         forLogging ? encryptionData.getLogSafeString()
-                                    : encryptionData.getUrlSafeString());
-  }
-  return wdtUri.generateUrl();
-}
-
-void WdtTransferRequest::serializePorts(WdtUri& wdtUri) const {
-  // Serialize to a port list if the ports are not
-  // contigous sequence else wdt://hostname:port
-  if (ports.size() == 0) {
-    return;
-  }
-  int32_t prevPort = ports[0];
-  bool hasHoles = false;
-  for (size_t i = 1; i < ports.size(); i++) {
-    if (ports[i] != prevPort + 1) {
-      hasHoles = true;
-      break;
-    }
-    prevPort = ports[i];
-  }
-  const auto& options = WdtOptions::get();
-  if (hasHoles || options.url_backward_compatibility) {
-    wdtUri.setQueryParam(PORTS_PARAM, getSerializedPortsList());
-  } else {
-    wdtUri.setPort(ports[0]);
-    wdtUri.setQueryParam(NUM_PORTS_PARAM, folly::to<string>(ports.size()));
-  }
-}
-
-string WdtTransferRequest::getSerializedPortsList() const {
-  string portsList = "";
-  for (size_t i = 0; i < ports.size(); i++) {
-    if (i != 0) {
-      folly::toAppend(",", &portsList);
-    }
-    auto port = ports[i];
-    folly::toAppend(port, &portsList);
-  }
-  return portsList;
-}
-
-bool WdtTransferRequest::operator==(const WdtTransferRequest& that) const {
-  // TODO: fix this to use normal short-cutting
-  bool result = true;
-  result &= (transferId == that.transferId);
-  result &= (protocolVersion == that.protocolVersion);
-  result &= (directory == that.directory);
-  result &= (hostName == that.hostName);
-  result &= (ports == that.ports);
-  result &= (encryptionData == that.encryptionData);
-  // No need to check the file info, simply checking whether two objects
-  // are same with respect to the wdt settings
-  return result;
-}
-
 WdtBase::WdtBase() : abortCheckerCallback_(this), sys_(&System::getDefault()) {
-=======
-WdtBase::WdtBase() : abortCheckerCallback_(this) {
->>>>>>> e8422598
 }
 
 WdtBase::~WdtBase() {
