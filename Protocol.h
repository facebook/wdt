/**
 * Copyright (c) 2014-present, Facebook, Inc.
 * All rights reserved.
 *
 * This source code is licensed under the BSD-style license found in the
 * LICENSE file in the root directory of this source tree. An additional grant
 * of patent rights can be found in the PATENTS file in the same directory.
 */
#pragma once

#include <wdt/ErrorCodes.h>
#include <wdt/util/EncryptionUtils.h>

#include <folly/Range.h>
#include <limits.h>
#include <stddef.h>
#include <string>
#include <vector>

namespace facebook {
namespace wdt {

// Note: we use int64_t internally for most things - it helps for arithmetic
// and not getting accidental overflow when substracting, it helps comparaison
// and also idendtifying errors as negative values.
// BUT we made a mistake in early version of wdt where we used an encoding that
// doesn't efficiently represent negative values - so in term of serializing
// ints on the wire we expect all numbers to actually be positive (which is
// more efficient when only positive numbers are indeed encoded)
// For future fields where small negative value occurs, do use the I64 functions
// without the trailing C for compatibility or use U64 when you know for sure
// the data encoded is >= 0 (in util/SerializationUtil.h)

/// Checkpoint consists of port number, number of successfully transferred
/// blocks and number of bytes received for the last block
struct Checkpoint {
  int32_t port{0};
  /// number of complete blocks received
  int64_t numBlocks{0};
  /// Next three fields are only set if a block is received partially
  /// seq-id of the partially received block (and we don't use encryption
  /// which doesn't allow using partial blocks as they can't be authenticated)
  int64_t lastBlockSeqId{0};  // was -1 in 1.26
  /// block offset of the partially received block
  int64_t lastBlockOffset{0};
  /// number of bytes received for the partially received block
  int64_t lastBlockReceivedBytes{0};
  bool hasSeqId{false};
  Checkpoint() {
  }

  explicit Checkpoint(int32_t port) {
    this->port = port;
  }

  bool hasPartialBlockInfo() const {
    return (hasSeqId && lastBlockSeqId >= 0 && lastBlockReceivedBytes > 0);
  }

  void resetLastBlockDetails() {
    lastBlockReceivedBytes = 0;
    lastBlockSeqId = 0;  // was -1 in 1.26
    lastBlockOffset = 0;
  }

  void setLastBlockDetails(int64_t seqId, int64_t offset,
                           int64_t receivedBytes) {
    this->lastBlockSeqId = seqId;
    this->lastBlockOffset = offset;
    this->lastBlockReceivedBytes = receivedBytes;
  }

  void incrNumBlocks() {
    numBlocks++;
  }
};

std::ostream &operator<<(std::ostream &os, const Checkpoint &checkpoint);

/// structure representing a single chunk of a file
struct Interval {
  /// start offset
  int64_t start_{0};
  /// end offset
  int64_t end_{0};

  Interval() {
  }

  Interval(int64_t start, int64_t end) : start_(start), end_(end) {
    WDT_CHECK(end_ >= start_);
  }

  /// @return   size of the chunk
  int64_t size() const {
    return end_ - start_;
  }

  bool operator<(const Interval &chunk) const {
    return this->start_ < chunk.start_;
  }

  bool operator==(const Interval &chunk) const {
    return this->start_ == chunk.start_ && this->end_ == chunk.end_;
  }
};

/// class representing chunks in a file
class FileChunksInfo {
 public:
  /// making the object noncopyable
  FileChunksInfo(const FileChunksInfo &) = delete;
  FileChunksInfo &operator=(const FileChunksInfo &) = delete;
  FileChunksInfo(FileChunksInfo &&) = default;
  FileChunksInfo &operator=(FileChunksInfo &&) = default;

  FileChunksInfo() {
  }

  /**
   * @param seqId     seq-id of the file
   * @param fileName  file-name
   * @param fileSize  file-size
   */
  FileChunksInfo(int64_t seqId, std::string &fileName, int64_t fileSize)
      : seqId_(seqId), fileName_(fileName), fileSize_(fileSize) {
  }

  /// @return   file-name
  const std::string &getFileName() const {
    return fileName_;
  }

  /// @param fileName   file-name to be set
  void setFileName(const std::string &fileName) {
    fileName_ = fileName;
  }

  /// @return   seq-id of the file
  int64_t getSeqId() const {
    return seqId_;
  }

  /// @param seqId      seq-id to be set
  void setSeqId(int64_t seqId) {
    seqId_ = seqId;
  }

  /// @return         file-size
  int64_t getFileSize() const {
    return fileSize_;
  }

  /// @param fileSize   file-size to be set
  void setFileSize(int64_t fileSize) {
    fileSize_ = fileSize;
  }

  /// @return         chunks of the file
  const std::vector<Interval> &getChunks() const {
    return chunks_;
  }

  /// @param chunk    chunk to be added
  void addChunk(const Interval &chunk);

  /// merges all the chunks
  void mergeChunks();

  int64_t getTotalChunkSize() const;

  /// @return   list of chunks which are not part of the chunks-list
  std::vector<Interval> getRemainingChunks(int64_t curFileSize);

  bool operator==(const FileChunksInfo &fileChunksInfo) const {
    return this->seqId_ == fileChunksInfo.seqId_ &&
           this->fileName_ == fileChunksInfo.fileName_ &&
           this->chunks_ == fileChunksInfo.chunks_ &&
           this->fileSize_ == fileChunksInfo.fileSize_;
  }

  friend std::ostream &operator<<(std::ostream &os,
                                  const FileChunksInfo &fileChunksInfo);

 private:
  /// seq-id of the file
  int64_t seqId_{0};
  /// name of the file
  std::string fileName_;
  /// size of the file
  int64_t fileSize_{0};
  /// list of chunk info
  std::vector<Interval> chunks_;
};

/// enum representing file allocation status at the receiver side
enum FileAllocationStatus {
  NOT_EXISTS,           // file does not exist
  EXISTS_CORRECT_SIZE,  // file exists with correct size
  EXISTS_TOO_LARGE,     // file exists, but too large
  EXISTS_TOO_SMALL,     // file exists, but too small
  TO_BE_DELETED,        // file not needed, should be deleted
};

/// structure representing details of a block
struct BlockDetails {
  /// name of the file
  std::string fileName;
  /// sequence-id of the file
  int64_t seqId{0};
  /// size of the file
  int64_t fileSize{0};
  /// offset of the block from the start of the file
  int64_t offset{0};
  /// size of the block
  int64_t dataSize{0};
  /// receiver side file allocation status
  FileAllocationStatus allocationStatus{NOT_EXISTS};
  /// seq-id of previous transfer, only valid if there is a size mismatch
  int64_t prevSeqId{0};
  /// file permission in decimal.
  int64_t permission{512};
};

/// structure representing settings cmd
struct Settings {
  /// sender side read timeout
  int readTimeoutMillis{0};
  /// sender side write timeout
  int writeTimeoutMillis{0};
  /// transfer-id
  std::string transferId{0};
  /// whether checksum in enabled or not
  bool enableChecksum{0};
  /// whether sender wants to read previously transferred chunks or not
  bool sendFileChunks{0};
  /// whether block mode is disabled
  bool blockModeDisabled{false};
  /// whether heart-beat is enabled
  bool enableHeartBeat{false};
};

class Protocol {
 public:
  /// current protocol version
  static const int protocol_version;

  // list of feature versions
  /// version from which receiver side progress reporting is supported
  static const int RECEIVER_PROGRESS_REPORT_VERSION;
  /// version from which checksum is supported
  static const int CHECKSUM_VERSION;
  /// version from which download resumption is supported
  static const int DOWNLOAD_RESUMPTION_VERSION;

  // list of encoding/decoding versions
  /// version from which flags are sent with settings cmd
  static const int SETTINGS_FLAG_VERSION;
  /// version from which flags and prevSeqId are sent with header cmd
  static const int HEADER_FLAG_AND_PREV_SEQ_ID_VERSION;
  /// version from which checkpoint started including file offset
  static const int CHECKPOINT_OFFSET_VERSION;
  /// version from which checkpoint started including seq-id
  static const int CHECKPOINT_SEQ_ID_VERSION;
  /// version from which wdt supports encryption
  static const int ENCRYPTION_V1_VERSION;
  /// version from which GCM tags were verified incrementally
  static const int INCREMENTAL_TAG_VERIFICATION_VERSION;
  /// version from which file deletion was supported for resumption
  static const int DELETE_CMD_VERSION;
  /// version from which we switched varint to better one
  static const int VARINT_CHANGE;
<<<<<<< HEAD
  /// version from which file permission is kept during transfer
  static const int KEEP_PERMISSION;
=======
  /// version from which heart-beat was introduced
  static const int HEART_BEAT_VERSION;
>>>>>>> 8fec055f

  /// Both version, magic number and command byte
  enum CMD_MAGIC {
    DONE_CMD = 0x44,      // D)one
    FILE_CMD = 0x4C,      // L)oad
    WAIT_CMD = 0x57,      // W)ait
    ERR_CMD = 0x45,       // E)rr
    SETTINGS_CMD = 0x53,  // S)ettings
    ABORT_CMD = 0x41,     // A)bort
    CHUNKS_CMD = 0x43,    // C)hunk
    ACK_CMD = 0x61,       // a)ck
    SIZE_CMD = 0x5A,      // Si(Z)e
    FOOTER_CMD = 0x46,    // F)ooter
    LOCAL_CHECKPOINT_CMD =
        0x01,  // Local checkpoint cmd. This is a hack to ensure backward
               // compatibility. Since, the format of checkpoints is
               // <num_checkpoints><checkpoint1><checkpoint2>..., and since the
               // number of checkpoints for local checkpoint is 1, we can treat
               // 0x01 to be a separate cmd
    ENCRYPTION_CMD = 0x65,  // (e)ncryption
    HEART_BEAT_CMD = 0x48,  // (H)eart-beat
  };

  // TODO: move the rest of those definitions closer to where they need to be
  // correct, ie in cpp like kAbortLength and kChunksCmdLen

  /// Max size of sender or receiver id
  static constexpr int64_t kMaxTransferIdLength = 50;
  /// 1 byte for cmd, 2 bytes for file-name length, Max size of filename, 5
  /// variants(seq-id, data-size, offset, file-size, permission), 1 byte for
  /// flag, 10 bytes prev seq-id
  static constexpr int64_t kMaxHeader = 1 + 2 + PATH_MAX + 5 * 10 + 1 + 10;
  /// min number of bytes that must be send to unblock receiver
  static constexpr int64_t kMinBufLength = 256;
  /// max size of done command encoding(1 byte for cmd, 1 for status, 10 for
  /// number of blocks, 10 for number of bytes sent)
  static constexpr int64_t kMaxDone = 2 + 2 * 10;
  /// max length of the size cmd encoding
  static constexpr int64_t kMaxSize = 1 + 10;
  /// max size of settings command encoding
  static constexpr int64_t kMaxSettings = 1 + 3 * 10 + kMaxTransferIdLength + 1;
  /// max length of the footer cmd encoding, 10 byte for checksum
  static constexpr int64_t kMaxFooter = 1 + 10;
  /// max size of chunks cmd(4 bytes for buffer size and 4 bytes for number of
  /// files)
  static constexpr int64_t kChunksCmdLen = 2 * sizeof(int64_t);
  /// max size of chunkInfo encoding length
  static constexpr int64_t kMaxChunkEncodeLen = 20;
  /// abort cmd length(4 bytes for protocol, 1 byte for error-code and 8 bytes
  /// for checkpoint)
  static constexpr int64_t kAbortLength = sizeof(int32_t) + 1 + sizeof(int64_t);
  /// max size of version encoding
  static constexpr int64_t kMaxVersion = 10;
  /// max size of encryption cmd(1 byte for cmd, 1 byte for
  /// encryption type, rest for initialization vector and tag interval)
  static constexpr int64_t kEncryptionCmdLen =
      1 + 1 + 1 + kAESBlockSize + sizeof(int32_t);

  static_assert(kMinBufLength <= kMaxHeader && kMaxSettings <= kMaxHeader,
                "Minimum buffer size is kMaxHeader. Header and Settings cmd "
                "must fit within the buffer");
  /**
   * Return the library version, including protocol.
   * For debugging/identification purpose.
   */
  static const std::string getFullVersion();

  /**
   * Decides whether the current running wdt version can support the request
   * protocol version or not
   *
   * @param requestedProtocolVersion    protocol version requested
   * @param curProtocolVersion          current protocol version
   *
   * @return    If current wdt supports the requested version or some lower
   *            version, that version is returned. If it can not support the
   *            requested version, 0 is returned
   */
  static int negotiateProtocol(int requestedProtocolVersion,
                               int curProtocolVersion = protocol_version);

  /// @return     max local checkpoint length for a specific version
  static int getMaxLocalCheckpointLength(int protocolVersion);

  /// encodes blockDetails into dest+off
  /// moves the off into dest pointer, not going past max
  /// @return false if there isn't enough room to encode
  static bool encodeHeader(int senderProtocolVersion, char *dest, int64_t &off,
                           int64_t max, const BlockDetails &blockDetails);

  /// decodes from src+off and consumes/moves off but not past max
  /// sets BlockDetails
  /// @return false if there isn't enough data in src+off to src+max
  static bool decodeHeader(int receiverProtocolVersion, char *src, int64_t &off,
                           int64_t max, BlockDetails &blockDetails);

  /// encodes checkpoints into dest+off
  /// moves the off into dest pointer, not going past max
  /// @return false if there isn't enough room to encode
  static bool encodeCheckpoints(int protocolVersion, char *dest, int64_t &off,
                                int64_t max,
                                const std::vector<Checkpoint> &checkpoints);

  /// decodes from src+off and consumes/moves off but not past max
  /// sets checkpoints
  /// @return false if there isn't enough data in src+off to src+max
  static bool decodeCheckpoints(int protocolVersion, char *src, int64_t &off,
                                int64_t max,
                                std::vector<Checkpoint> &checkpoints);

  /// encodes numBlocks, totalBytes into dest+off
  /// moves the off into dest pointer, not going past max
  /// @return false if there isn't enough room to encode
  static bool encodeDone(int protocolVersion, char *dest, int64_t &off,
                         int64_t max, int64_t numBlocks, int64_t totalBytes);

  /// decodes from src+off and consumes/moves off but not past max
  /// sets numBlocks, totalBytes
  /// @return false if there isn't enough data in src+off to src+max
  static bool decodeDone(int protocolVersion, char *src, int64_t &off,
                         int64_t max, int64_t &numBlocks, int64_t &totalBytes);

  /// encodes settings into dest+off
  /// moves the off into dest pointer, not going past max
  /// @return false if there isn't enough room to encode
  static bool encodeSettings(int senderProtocolVersion, char *dest,
                             int64_t &off, int64_t max,
                             const Settings &settings);

  /// decodes from src+off and consumes/moves off but not past max
  /// sets senderProtocolVersion
  /// @return false if there isn't enough data in src+off to src+max
  static bool decodeVersion(char *src, int64_t &off, int64_t max,
                            int &senderProtocolVersion);

  /// decodes from src+off and consumes/moves off but not past max
  /// sets settings
  /// @return false if there isn't enough data in src+off to src+max
  static bool decodeSettings(int protocolVersion, char *src, int64_t &off,
                             int64_t max, Settings &settings);

  /// encodes encryption info into dest+off
  /// moves the off into dest pointer, not going past max
  /// @return false if there isn't enough room to encode
  static bool encodeEncryptionSettings(char *dest, int64_t &off, int64_t max,
                                       const EncryptionType encryptionType,
                                       const std::string &iv,
                                       int32_t tagInterval);

  /// decodes from src+off and consumes/moves off but not past max
  /// sets encryption type, initializaion vector and tag interval
  /// @return false if there isn't enough data in src+off to src+max
  static bool decodeEncryptionSettings(char *src, int64_t &off, int64_t max,
                                       EncryptionType &encryptionType,
                                       std::string &iv, int32_t &tagInterval);

  /// encodes totalNumBytes into dest+off
  /// moves the off into dest pointer, not going past max
  /// @return false if there isn't enough room to encode
  static bool encodeSize(char *dest, int64_t &off, int64_t max,
                         int64_t totalNumBytes);

  /// decodes from src+off and consumes/moves off but not past max
  /// sets totalNumBytes
  /// @return false if there isn't enough data in src+off to src+max
  static bool decodeSize(char *src, int64_t &off, int64_t max,
                         int64_t &totalNumBytes);

  /// encodes checksum or tag into dest+off
  /// moves the off into dest pointer, not going past max
  /// @return false if there isn't enough room to encode
  static bool encodeFooter(char *dest, int64_t &off, int64_t max,
                           int32_t checksum);

  /// decodes from src+off and consumes/moves off but not past max
  /// sets checksum or tag
  /// @return false if there isn't enough data in src+off to src+max
  static bool decodeFooter(char *src, int64_t &off, int64_t max,
                           int32_t &checksum);

  /// encodes protocolVersion, errCode and checkpoint into dest+off
  /// moves the off into dest pointer
  static bool encodeAbort(char *dest, int64_t &off, int64_t max,
                          int32_t protocolVersion, ErrorCode errCode,
                          int64_t checkpoint);

  /// decodes from src+off and consumes/moves off
  /// sets protocolversion, errcode, checkpoint
  static bool decodeAbort(char *src, int64_t &off, int64_t max,
                          int32_t &protocolVersion, ErrorCode &errCode,
                          int64_t &checkpoint);

  /// encodes bufSize and numFiles into dest+off
  /// moves the off into dest pointer
  static bool encodeChunksCmd(char *dest, int64_t &off, int64_t max,
                              int64_t bufSize, int64_t numFiles);

  /// decodes from src+off and consumes/moves off
  /// sets bufSize and numFiles
  static bool decodeChunksCmd(char *src, int64_t &off, int64_t max,
                              int64_t &bufSize, int64_t &numFiles);

  /// encodes chunk into dest+off
  /// moves the off into dest pointer
  static bool encodeChunkInfo(char *dest, int64_t &off, int64_t max,
                              const Interval &chunk);

  /// decodes from src+off and consumes/moves off
  /// sets chunk
  /// @return false if there isn't enough data in src+off to src+max
  static bool decodeChunkInfo(folly::ByteRange &br, Interval &chunk);

  /// encodes fileChunksInfo into dest+off
  /// moves the off into dest pointer
  static bool encodeFileChunksInfo(char *dest, int64_t &off, int64_t max,
                                   const FileChunksInfo &fileChunksInfo);

  /// decodes from src+off and consumes/moves off
  /// sets fileChunksInfo
  /// @return false if there isn't enough data in src+off to src+max
  static bool decodeFileChunksInfo(folly::ByteRange &br,
                                   FileChunksInfo &fileChunksInfo);

  /**
   * returns maximum number of bytes to encode a given FileChunksInfo
   *
   * @param fileChunkInfo    FileChunksInfo to encode
   *
   * @return                 max number of bytes to encode
   */
  static int64_t maxEncodeLen(const FileChunksInfo &fileChunkInfo);

  /// encodes fileChunksInfo into dest+off
  /// moves the off into dest pointer
  /// returns number of fileChunks encoded
  static int64_t encodeFileChunksInfoList(
      char *dest, int64_t &off, int64_t bufSize, int64_t startIndex,
      const std::vector<FileChunksInfo> &fileChunksInfoList);

  /// decodes from src+off and consumes/moves off
  /// sets fileChunksInfoList
  /// @return false if there isn't enough data in src+off to src+max
  static bool decodeFileChunksInfoList(
      char *src, int64_t &off, int64_t dataSize,
      std::vector<FileChunksInfo> &fileChunksInfoList);
};
}
}  // namespace facebook::wdt<|MERGE_RESOLUTION|>--- conflicted
+++ resolved
@@ -270,13 +270,10 @@
   static const int DELETE_CMD_VERSION;
   /// version from which we switched varint to better one
   static const int VARINT_CHANGE;
-<<<<<<< HEAD
+  /// version from which heart-beat was introduced
+  static const int HEART_BEAT_VERSION;
   /// version from which file permission is kept during transfer
   static const int KEEP_PERMISSION;
-=======
-  /// version from which heart-beat was introduced
-  static const int HEART_BEAT_VERSION;
->>>>>>> 8fec055f
 
   /// Both version, magic number and command byte
   enum CMD_MAGIC {
