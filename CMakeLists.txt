# CMake build file - use CMake 3.2 or later to build WDT and its dependencies.
#
# mkdir build; cd build; cmake .. -DBUILD_TESTING=on; make -j
# omit -DBUILD_TESTING=on if you don't want the extra dependencies for
# testing (but testing is good !)
# (at fb:
# cd local; mkdir wdt_build; cd wdt_build
# cmake31 ~/fbcode/wdt -DFOLLY_SOURCE_DIR=$HOME/fbcode -DBUILD_TESTING=on
# make -j
# )
#
#  Copyright (c) 2014, Facebook, Inc.
#  All rights reserved.
#
#  This source code is licensed under the BSD-style license found in the
#  LICENSE file in the root directory of this source tree. An additional grant
#  of patent rights can be found in the PATENTS file in the same directory.
#

cmake_minimum_required(VERSION 3.2)

# There is no C per se in WDT but if you use CXX only here many checks fail
# Version is Major.Minor.YYMMDDX for up to 10 releases per day
# Minor currently is also the protocol version - has to match with Protocol.cpp
project("WDT" LANGUAGES C CXX VERSION 1.24.1512220)

# On MacOS this requires the latest (master) CMake (and/or CMake 3.1.1/3.2)
set(CMAKE_CXX_STANDARD 11)
set(CMAKE_CXX_STANDARD_REQUIRED on)

# somehow 'option' for this doesn't seeem to work/I don't know how to make it
set(BUILD_SHARED_LIBS on CACHE Bool "build shared libs")

# CMake default behavior should be to set rpath when needed (non system install)
# it's not so let's set this for now:
set(CMAKE_INSTALL_RPATH_USE_LINK_PATH TRUE)
set(CMAKE_INSTALL_RPATH "${CMAKE_INSTALL_PREFIX}/lib")


# Optimized by default
# TODO: This doesn't seem to work / sets default to "" instead of Release...
# set(CMAKE_BUILD_TYPE Release CACHE String "build type")
# So hardcoding for now:
#set(CMAKE_BUILD_TYPE Debug)
set(CMAKE_BUILD_TYPE Release)
set(CMAKE_CXX_FLAGS "-msse4.2")
#set(CMAKE_CXX_FLAGS "-msse4.2 -Wextra -Wsign-compare -Wunused-variable")
#set(CMAKE_CXX_FLAGS "-msse4.2 -Wextra -Wsign-compare -Wunused-variable -Wconversion -Wsign-conversion")
set(CMAKE_RUNTIME_OUTPUT_DIRECTORY "_bin/wdt")

# Check that we have the Folly source tree
set(FOLLY_SOURCE_DIR "${CMAKE_CURRENT_SOURCE_DIR}/../folly" CACHE path
    "Folly source tree (folly/ThreadLocal.h should be reachable from there")
# Check for folly - TODO: this doesn't work well for relative paths
# (because of relative to build dir vs relative to source tree for -I)
if(NOT EXISTS "${FOLLY_SOURCE_DIR}/folly/ThreadLocal.h")
  MESSAGE(FATAL_ERROR "${FOLLY_SOURCE_DIR}/folly/ThreadLocal.h not found
Fix using:
(in a sister directory of the wdt source tree - same level:)
git clone https://github.com/facebook/folly.git
or change FOLLY_SOURCE_DIR (use ccmake or -DFOLLY_SOURCE_DIR=...)
")
endif()


# The part of folly that isn't pure .h and we use:
set (FOLLY_CPP_SRC
"${FOLLY_SOURCE_DIR}/folly/Conv.cpp"
"${FOLLY_SOURCE_DIR}/folly/Demangle.cpp"
"${FOLLY_SOURCE_DIR}/folly/Checksum.cpp"
"${FOLLY_SOURCE_DIR}/folly/detail/ThreadLocalDetail.cpp"
)

# WDT's library proper - comes from: ls -1 *.cpp | grep -iv test
add_library(wdtlib_min
util/WdtSocket.cpp
util/ClientSocket.cpp
util/EncryptionUtils.cpp
util/DirectorySourceQueue.cpp
ErrorCodes.cpp
util/FileByteSource.cpp
util/FileCreator.cpp
Protocol.cpp
WdtThread.cpp
util/ThreadsController.cpp
ReceiverThread.cpp
Receiver.cpp
WdtTransferRequest.cpp
Reporting.cpp
util/ThreadTransferHistory.cpp
SenderThread.cpp
Sender.cpp
util/ServerSocket.cpp
util/SocketUtils.cpp
Throttler.cpp
WdtOptions.cpp
util/FileWriter.cpp
util/TransferLogManager.cpp
util/SerializationUtil.cpp
util/SystemPosix.cpp
WdtBase.cpp
WdtResourceController.cpp
)
add_library(wdtlib
util/WdtFlags.cpp
Wdt.cpp
)
target_link_libraries(wdtlib wdtlib_min)



# Folly uses boost system
#set(Boost_USE_STATIC_LIBS on)
find_package(Boost COMPONENTS system REQUIRED)
include_directories(${Boost_INCLUDE_DIRS})

# We use std:: threads
find_package(Threads) # this will set ${CMAKE_THREAD_LIBS_INIT} (ie pthreads)

# Glog
find_path(GLOG_INCLUDE_DIR glog/logging.h)
find_library(GLOG_LIBRARY glog)
# Gflags
find_path(GFLAGS_INCLUDE_DIR gflags/gflags.h)
find_library(GFLAGS_LIBRARY gflags)
# OpenSSL's crypto lib
find_package(OpenSSL REQUIRED)
include_directories(${OPENSSL_INCLUDE_DIR})

# You can also add jemalloc to the list if you have it/want it
target_link_libraries(wdtlib_min
  folly4wdt
  ${GLOG_LIBRARY}
  ${GFLAGS_LIBRARY}
  ${Boost_LIBRARIES}
  ${OPENSSL_CRYPTO_LIBRARY}
  ${CMAKE_THREAD_LIBS_INIT} # Must be last to avoid link errors
)

# What we need to build the part of folly we use:

include(CheckIncludeFileCXX)
include(CheckFunctionExists)
include(CheckLibraryExists)
include(CheckCXXSourceCompiles)
# For WDT itself:
check_function_exists(posix_fallocate HAS_POSIX_FALLOCATE)
check_function_exists(sync_file_range HAS_SYNC_FILE_RANGE)
check_function_exists(posix_memalign HAS_POSIX_MEMALIGN)
# C based check (which fail with the c++ setting thereafter...)
check_library_exists(rt clock_gettime "" FOLLY_HAVE_CLOCK_GETTIME)
set(SAVE_CMRL ${CMAKE_REQUIRED_LIBRARIES}) #globals are evil/ugly
set(CMAKE_REQUIRED_LIBRARIES ${CMAKE_THREAD_LIBS_INIT})
check_function_exists(pthread_atfork FOLLY_HAVE_PTHREAD_ATFORK)
set(CMAKE_REQUIRED_LIBRARIES ${SAVE_CMRL}) #globals are evil/ugly
# Needed until Cmake issue #15361 is addressed
# All the check_function_exists should be before this line
# or else they will not work'

set(CMAKE_REQUIRED_DEFINITIONS ${CMAKE_CXX11_STANDARD_COMPILE_OPTION})
check_include_file_cxx(malloc.h FOLLY_HAVE_MALLOC_H)
check_include_file_cxx(features.h FOLLY_HAVE_FEATURES_H)
check_include_file_cxx(bits/c++config.h FOLLY_HAVE_BITS_CXXCONFIG_H)
check_include_file_cxx(bits/functexcept.h FOLLY_HAVE_BITS_FUNCTEXCEPT)
check_include_file_cxx(linux/sockios.h WDT_HAS_SOCKIOS_H)
#check_function_exists(clock_gettime FOLLY_HAVE_CLOCK_GETTIME)
check_cxx_source_compiles("#include <type_traits>
      #if !_LIBCPP_VERSION
      #error No libc++
      #endif
      int main() {return 0;}" FOLLY_USE_LIBCPP)
check_cxx_source_compiles(
"extern \"C\" void cmkcheckweak() __attribute__((weak));
int main(int argc, char** argv) {
  return (cmkcheckweak) ? 1 : 0 ;
}" FOLLY_HAVE_WEAK_SYMBOLS)
# Now record all this :
# Folly's:
configure_file(build/folly-config.h.in folly/folly-config.h)
# Wdt's config/version
configure_file(WdtConfig.h.in wdt/WdtConfig.h)

# Malloc stuff  tied to not supporting weaksympbols
if (NOT FOLLY_HAVE_WEAK_SYMBOLS)
  list(APPEND FOLLY_CPP_SRC "${FOLLY_SOURCE_DIR}/folly/detail/MallocImpl.cpp")
  message(STATUS "no weak symbols, adding MallocImpl to folly src")
endif()
# For missing __throw_logic_error:
if (NOT FOLLY_HAVE_BITS_FUNCTEXCEPT)
  list(APPEND FOLLY_CPP_SRC "${FOLLY_SOURCE_DIR}/folly/detail/FunctionalExcept.cpp")
  message(STATUS "no bits/functexcept.h, adding FunctionalExcept to folly src")
endif()

add_library(folly4wdt ${FOLLY_CPP_SRC})
target_link_libraries(folly4wdt ${GLOG_LIBRARY})

# Order is important - inside fb we want the above
# folly-config.h to be picked up instead of the fbcode one
include_directories(${CMAKE_CURRENT_BINARY_DIR})
include_directories(${FOLLY_SOURCE_DIR})
include_directories(${GLOG_INCLUDE_DIR})
include_directories(${GFLAGS_INCLUDE_DIR})
# Next line assumes the source dir is called wdt/ to match the
# include <wdt/xxx.h>
include_directories(${CMAKE_CURRENT_SOURCE_DIR}/..)

add_executable(wdt wdtCmdLine.cpp util/WdtFlags.cpp Wdt.cpp)
set_target_properties(wdt PROPERTIES COMPILE_DEFINITIONS "STANDALONE_APP")

target_link_libraries(wdt wdtlib_min)

### Install rules

install(TARGETS wdt wdtlib wdtlib_min folly4wdt
  RUNTIME DESTINATION bin
  LIBRARY DESTINATION lib
  ARCHIVE DESTINATION lib
  )
# wcp script
install(PROGRAMS test/wcp.sh DESTINATION bin RENAME wcp)


### Everything below is about testing (and not required to create wdt/wdtlib)

if (BUILD_TESTING)

  enable_testing()

  # Extra code that we use in tests
  add_library(wdt4tests_min
    "${FOLLY_SOURCE_DIR}/folly/FileUtil.cpp" # used by Random used by tests
    "${FOLLY_SOURCE_DIR}/folly/Random.cpp" # used indirectly by tests
  )

  include(ExternalProject)

  # GMock
  set(GMOCK_PREFIX "${CMAKE_CURRENT_BINARY_DIR}/gmock")
  externalproject_add(
    gmock
    SVN_REPOSITORY https://googlemock.googlecode.com/svn/trunk/
    INSTALL_COMMAND "" # Disable install step
    UPDATE_COMMAND "" # Doesn't change often
    PREFIX "${GMOCK_PREFIX}"
    #CONFIGURE_COMMAND "" # skip
    #BUILD_COMMAND "" # skip
    LOG_DOWNLOAD ON
    LOG_CONFIGURE ON
    LOG_BUILD ON
  )
  # Specify include dir for both gmock and gtest
  externalproject_get_property(gmock SOURCE_DIR)
  include_directories("${SOURCE_DIR}/include" "${SOURCE_DIR}/gtest/include")

  externalproject_get_property(gmock BINARY_DIR)

  #  add_library(gmock_all STATIC EXCLUDE_FROM_ALL
  #   ${GMOCK_PREFIX}/src/gmock/gtest/src/gtest-all.cc
  #   ${GMOCK_PREFIX}/src/gmock/gmock-all.cc
  #   ${GMOCK_PREFIX}/src/gmock/gmock_main.cc)

  add_dependencies(wdt4tests_min gmock)

  # ${BINARY_DIR}/libgmock.a works everywhere except xcode...
# so ugly weird hack generating warnings about unknown dir for now:
  target_link_libraries(wdt4tests_min
    "-L ${BINARY_DIR} -L ${BINARY_DIR}/Debug -lgmock"
    wdtlib_min
  )

  add_library(wdt4tests
    util/WdtFlags.cpp
  )
  target_link_libraries(wdt4tests wdt4tests_min)

<<<<<<< HEAD
# TODO macro/function so it doesn't take 3 lines to add 1 new test binary ?
=======
  # TODO: make a macro/function to add tests in 1 line instead of 3

>>>>>>> e8422598
  add_executable(protocol_test test/ProtocolTest.cpp)

  target_link_libraries(protocol_test wdt4tests)
  add_test(NAME AllTestsInProtocolTest COMMAND protocol_test)

  add_executable(resource_controller_test  test/WdtResourceControllerTest.cpp)
  target_link_libraries(resource_controller_test wdt4tests)
  add_test(NAME ResourceControllerTests COMMAND resource_controller_test)

  add_executable(wdt_url_test  test/WdtUrlTest.cpp)
  target_link_libraries(wdt_url_test wdt4tests)
  add_test(NAME WdtUrlTests COMMAND wdt_url_test)

  add_executable(wdt_fd_test  test/FdTest.cpp)
  target_link_libraries(wdt_fd_test wdt4tests)
  add_test(NAME WdtFdTests COMMAND wdt_fd_test)

  add_executable(encryption_test  test/EncryptionTest.cpp)
  target_link_libraries(encryption_test wdt4tests)
  add_test(NAME EncryptionTests COMMAND encryption_test)

  add_executable(file_reader_test  test/FileReaderTest.cpp)
  target_link_libraries(file_reader_test wdt4tests)
  add_test(NAME FileReaderTests COMMAND file_reader_test)

  add_executable(system_test  test/SystemTest.cpp)
  target_link_libraries(system_test wdt4tests)
  add_test(NAME SystemTests COMMAND system_test)

  add_executable(option_type_test_long_flags test/OptionTypeTest.cpp)
  target_link_libraries(option_type_test_long_flags wdt4tests)

  add_executable(option_type_test_short_flags test/OptionTypeTest.cpp
                                              util/WdtFlags.cpp)
  set_target_properties(option_type_test_short_flags PROPERTIES
    COMPILE_DEFINITIONS "STANDALONE_APP")
  target_link_libraries(option_type_test_short_flags wdt4tests_min)

  add_test(NAME WdtRandGenTest COMMAND
    "${CMAKE_CURRENT_SOURCE_DIR}/test/wdt_rand_gen_test.sh")

  add_test(NAME WdtBasicE2E COMMAND
    "${CMAKE_CURRENT_SOURCE_DIR}/test/wdt_e2e_simple_test.sh")

# Doesn't work on a mac:
#  add_test(NAME WdtStdinManifestAndUrl COMMAND
#    "${CMAKE_CURRENT_SOURCE_DIR}/test/wdt_stdin_test.sh")

  add_test(NAME WdtLockFailFast COMMAND
    "${CMAKE_CURRENT_SOURCE_DIR}/test/wdt_lock_failfast.sh")

  add_test(NAME WdtBasicE2Exfs COMMAND
    "${CMAKE_CURRENT_SOURCE_DIR}/test/wdt_e2e_xfs_test.sh")

  add_test(NAME WdtOptionsTypeTests COMMAND
    "${CMAKE_CURRENT_SOURCE_DIR}/test/wdt_option_type_test.sh")

  add_test(NAME WdtPortBlockTest COMMAND
    "${CMAKE_CURRENT_SOURCE_DIR}/test/wdt_port_block_test.py")

  add_test(NAME WdtProtocolNegotiationTest COMMAND
    "${CMAKE_CURRENT_SOURCE_DIR}/test/wdt_protocol_negotiation_test.py")

  add_test(NAME WdtSimpleOdirectTest COMMAND
    "${CMAKE_CURRENT_SOURCE_DIR}/test/wdt_e2e_simple_test.sh" -o true)

  add_test(NAME WdtFileListTest COMMAND
    "${CMAKE_CURRENT_SOURCE_DIR}/test/wdt_file_list_test.py")

  add_test(NAME WdtOverwriteTest COMMAND
    "${CMAKE_CURRENT_SOURCE_DIR}/test/wdt_overwrite_test.py")

  add_test(NAME WdtBadServerTest COMMAND
    "${CMAKE_CURRENT_SOURCE_DIR}/test/wdt_bad_server_test.py")

  add_test(NAME ReceiverThrottlerRefCountTest COMMAND
    "${CMAKE_CURRENT_SOURCE_DIR}/test/receiver_throttler_ref_count_test.sh")

  add_test(NAME WdtLongRunningTest COMMAND
    "${CMAKE_CURRENT_SOURCE_DIR}/test/wdt_long_running_test.py")

  add_test(NAME TransferLogLockTest COMMAND
    "${CMAKE_CURRENT_SOURCE_DIR}/test/transfer_log_lock_test.sh")
endif(BUILD_TESTING)<|MERGE_RESOLUTION|>--- conflicted
+++ resolved
@@ -273,12 +273,8 @@
   )
   target_link_libraries(wdt4tests wdt4tests_min)
 
-<<<<<<< HEAD
-# TODO macro/function so it doesn't take 3 lines to add 1 new test binary ?
-=======
-  # TODO: make a macro/function to add tests in 1 line instead of 3
-
->>>>>>> e8422598
+  # TODO macro/function so it doesn't take 3 lines to add 1 new test binary
+
   add_executable(protocol_test test/ProtocolTest.cpp)
 
   target_link_libraries(protocol_test wdt4tests)
